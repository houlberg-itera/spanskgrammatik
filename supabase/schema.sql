--- conflicted
+++ resolved
@@ -18,7 +18,6 @@
   email TEXT UNIQUE NOT NULL,
   full_name TEXT,
   current_level spanish_level DEFAULT 'A1',
-  role TEXT DEFAULT 'user', -- Added role field for permissions
   created_at TIMESTAMP WITH TIME ZONE DEFAULT NOW(),
   updated_at TIMESTAMP WITH TIME ZONE DEFAULT NOW()
 );
@@ -92,77 +91,12 @@
   ('A2', 'Elementær - Udvidet grammatik og kommunikation', 'Elemental - Gramática ampliada y comunicación', 2),
   ('B1', 'Mellem - Avanceret grammatik og komplekse strukturer', 'Intermedio - Gramática avanzada y estructuras complejas', 3);
 
--- Create AI configuration table for dynamic prompts and models
-CREATE TABLE public.ai_configurations (
-  id SERIAL PRIMARY KEY,
-  name TEXT UNIQUE NOT NULL, -- e.g., 'exercise_generation', 'feedback_generation', 'bulk_generation'
-  description TEXT,
-  model_name TEXT NOT NULL DEFAULT 'gpt-4o',
-  temperature DECIMAL(3,2) DEFAULT 0.7,
-  max_tokens INTEGER DEFAULT 1500,
-  system_prompt TEXT,
-  user_prompt_template TEXT,
-  examples JSONB, -- Store examples for different exercise types
-  retry_config JSONB DEFAULT '{"maxRetries": 3, "baseDelay": 1000}',
-  is_active BOOLEAN DEFAULT TRUE,
-  created_at TIMESTAMP WITH TIME ZONE DEFAULT NOW(),
-  updated_at TIMESTAMP WITH TIME ZONE DEFAULT NOW()
-);
-
--- Create prompt templates table for organized prompt management
-CREATE TABLE public.prompt_templates (
-  id SERIAL PRIMARY KEY,
-  ai_config_id INTEGER REFERENCES public.ai_configurations(id) ON DELETE CASCADE,
-  exercise_type TEXT NOT NULL, -- 'grammar', 'vocabulary', 'conjugation', 'sentence_structure'
-  level spanish_level,
-  template_content TEXT NOT NULL,
-  variables JSONB, -- Store template variables and their descriptions
-  created_at TIMESTAMP WITH TIME ZONE DEFAULT NOW(),
-  updated_at TIMESTAMP WITH TIME ZONE DEFAULT NOW()
-);
-
 -- Insert default topics for A1 level
 INSERT INTO public.topics (level, name_da, name_es, description_da, description_es, order_index) VALUES
   ('A1', 'Substantiver og artikler', 'Sustantivos y artículos', 'Grundlæggende substantiver og bestemte/ubestemte artikler', 'Sustantivos básicos y artículos definidos/indefinidos', 1),
   ('A1', 'Verbum "ser" og "estar"', 'Verbos "ser" y "estar"', 'Forskellen mellem de to verbum "at være"', 'La diferencia entre los dos verbos "ser" y "estar"', 2),
   ('A1', 'Grundlæggende navneord bøjning', 'Flexión básica de sustantivos', 'Ental og flertal af navneord', 'Singular y plural de sustantivos', 3),
   ('A1', 'Præsens af regelmæssige verbum', 'Presente de verbos regulares', 'Nutid af -ar, -er, -ir verbum', 'Presente de verbos -ar, -er, -ir', 4);
-
--- Insert default AI configurations
-INSERT INTO public.ai_configurations (name, description, model_name, temperature, max_tokens, system_prompt, user_prompt_template, examples, retry_config) VALUES
-(
-  'exercise_generation',
-  'Configuration for generating individual exercises',
-  'gpt-4o',
-  0.7,
-  1500,
-  'Du er en ekspert spansklærer for danske studerende. Opret øvelser på {{level}} niveau for emnet "{{topic}}" ({{topicDescription}}). Fokuser på {{exerciseType}} øvelser. Alle instruktioner, spørgsmål og forklaringer skal være på dansk. Svar altid i valid JSON format.',
-  'Opret {{questionCount}} {{exerciseType}} spørgsmål om "{{topic}}" på {{level}} niveau. Svar i valid JSON format med denne struktur:\n\n{\n  "instructions_da": "Instruktioner på dansk",\n  "questions": [\n    {\n      "id": "unique_id",\n      "type": "question_type",\n      "question_da": "Spørgsmål på dansk",\n      "options": ["mulighed1", "mulighed2", "mulighed3", "mulighed4"],\n      "correct_answer": "korrekte svar",\n      "explanation_da": "Forklaring på dansk med spansk eksempel",\n      "points": 1\n    }\n  ]\n}',
-  '{"grammar": {"instructions_da": "Vælg den korrekte form af verbum ''ser'' eller ''estar''", "questions": [{"id": "q1", "type": "multiple_choice", "question_da": "María ___ lærer (hun er lærer som profession)", "options": ["es", "está", "son", "están"], "correct_answer": "es", "explanation_da": "Vi bruger ''ser'' (es) for permanente egenskaber som profession.", "points": 1}]}}',
-  '{"maxRetries": 3, "baseDelay": 1000}'
-),
-(
-  'feedback_generation', 
-  'Configuration for generating exercise feedback',
-  'gpt-4o',
-  0.7,
-  150,
-  'Som spansklærer for danske studerende på {{level}} niveau, giv konstruktiv feedback på denne besvarelse.',
-  'Spørgsmål: {{question}}\nStuderendes svar: {{userAnswer}}\nKorrekte svar: {{correctAnswer}}\n\nGiv feedback på dansk der:\n1. Forklarer om svaret er korrekt eller forkert\n2. Forklarer hvorfor (grammatikregel, betydning, etc.)\n3. Giver et hjælpsomt tip til fremtiden\n4. Er opmuntrende og konstruktiv\n\nHold feedbacken kort (max 2-3 sætninger) og på begyndervenligt sprog.',
-  '{}',
-  '{"maxRetries": 3, "baseDelay": 1000}'
-),
-(
-  'bulk_generation',
-  'Configuration for bulk exercise generation',
-  'gpt-4o', 
-  0.7,
-  2500,
-  'Du er en ekspert spansklærer for danske studerende. Du skal oprette {{questionCount}} øvelser på {{level}} niveau for emnet "{{topic}}" med sværhedsgrad {{difficulty}}. Fokuser på {{exerciseType}} øvelser. Alle instruktioner og forklaringer skal være på dansk. Svar altid i valid JSON format.',
-  'Opret {{questionCount}} {{exerciseType}} spørgsmål om "{{topic}}" på {{level}} niveau med {{difficulty}} sværhedsgrad.',
-  '{}',
-  '{"maxRetries": 3, "baseDelay": 1000}'
-);
 
 -- Insert default topics for A2 level
 INSERT INTO public.topics (level, name_da, name_es, description_da, description_es, order_index) VALUES
@@ -299,8 +233,4 @@
     END IF;
   END IF;
 END;
-<<<<<<< HEAD
-$$ LANGUAGE plpgsql SECURITY DEFINER;
-=======
-$$ LANGUAGE plpgsql SECURITY DEFINER;
->>>>>>> b7a9fe9a12675191bf20a1adbaf25ba95debfb4c+$$ LANGUAGE plpgsql SECURITY DEFINER;